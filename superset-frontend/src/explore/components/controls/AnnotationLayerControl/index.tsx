--- conflicted
+++ resolved
@@ -188,21 +188,7 @@
   renderInfo(anno: Annotation) {
     const { annotationError, annotationQuery, theme } = this.props;
     if (annotationQuery[anno.name]) {
-      return (
-<<<<<<< HEAD
-        // TODO: Remove fa-icon
-        // eslint-disable-next-line icons/no-fa-icons-usage
-        <i
-          className="fa fa-refresh"
-          style={{ color: theme.colorPrimary }}
-          aria-hidden
-=======
-        <Icons.SyncOutlined
-          iconColor={theme.colors.primary.base}
-          iconSize="m"
->>>>>>> 4f166a03
-        />
-      );
+      return <Icons.SyncOutlined iconColor={theme.colorPrimary} iconSize="m" />;
     }
     if (annotationError[anno.name]) {
       return (
@@ -275,7 +261,7 @@
               <Icons.PlusOutlined
                 iconSize="m"
                 css={css`
-                  margin: auto ${theme.gridUnit}px auto 0;
+                  margin: auto ${theme.sizeUnit}px auto 0;
                   vertical-align: tex-top;
                 `}
                 data-test="add-annotation-layer-button"
