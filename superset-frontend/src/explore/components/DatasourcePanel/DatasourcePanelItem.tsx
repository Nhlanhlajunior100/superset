--- conflicted
+++ resolved
@@ -30,40 +30,7 @@
 import { Tooltip } from 'src/components/Tooltip';
 import DatasourcePanelDragOption from './DatasourcePanelDragOption';
 import { DndItemType } from '../DndItemType';
-<<<<<<< HEAD
-import { DndItemValue } from './types';
-
-export type DataSourcePanelColumn = {
-  is_dttm?: boolean | null;
-  description?: string | null;
-  expression?: string | null;
-  is_certified?: number | null;
-  column_name?: string | null;
-  name?: string | null;
-  type?: string;
-};
-
-type Props = {
-  index: number;
-  style: CSSProperties;
-  data: {
-    metricSlice: Metric[];
-    columnSlice: DataSourcePanelColumn[];
-    totalMetrics: number;
-    totalColumns: number;
-    width: number;
-    showAllMetrics: boolean;
-    onShowAllMetricsChange: (showAll: boolean) => void;
-    showAllColumns: boolean;
-    onShowAllColumnsChange: (showAll: boolean) => void;
-    collapseMetrics: boolean;
-    onCollapseMetricsChange: (collapse: boolean) => void;
-    collapseColumns: boolean;
-    onCollapseColumnsChange: (collapse: boolean) => void;
-    hiddenMetricCount: number;
-    hiddenColumnCount: number;
-  };
-};
+import { DndItemValue, FlattenedItem, Folder } from './types';
 
 export const DEFAULT_MAX_COLUMNS_LENGTH = 50;
 export const DEFAULT_MAX_METRICS_LENGTH = 50;
@@ -80,9 +47,6 @@
   text-align: center;
   padding-top: 2px;
 `;
-=======
-import { DndItemValue, FlattenedItem, Folder } from './types';
->>>>>>> 93fa39a1
 
 const LabelWrapper = styled.div`
   ${({ theme }) => css`
@@ -91,15 +55,9 @@
     text-overflow: ellipsis;
     font-size: ${theme.fontSizeSM}px;
     background-color: ${theme.colors.grayscale.light4};
-<<<<<<< HEAD
-    margin: ${theme.sizeUnit * 2}px 0;
-    border-radius: 4px;
-    padding: 0 ${theme.sizeUnit}px;
-=======
     margin: ${theme.gridUnit * 2}px 0;
     border-radius: ${theme.borderRadius}px;
     padding: 0 ${theme.gridUnit}px;
->>>>>>> 93fa39a1
 
     &:first-of-type {
       margin-top: 0;
@@ -150,26 +108,12 @@
 `;
 
 const SectionHeader = styled.span`
-<<<<<<< HEAD
   ${({ theme }) => `
     font-size: ${theme.fontSize}px;
-=======
-  ${({ theme }) => css`
-    color: ${theme.colors.grayscale.dark1};
-    font-size: ${theme.typography.sizes.m}px;
-    font-weight: ${theme.typography.weights.medium};
->>>>>>> 93fa39a1
     line-height: 1.3;
-    text-align: left;
-    display: -webkit-box;
-    -webkit-line-clamp: 1;
-    -webkit-box-orient: vertical;
-    overflow: hidden;
-    text-overflow: ellipsis;
-  `}
-`;
-
-<<<<<<< HEAD
+  `}
+`;
+
 const Box = styled.div`
   ${({ theme }) => `
     border: 1px ${theme.colors.grayscale.light4} solid;
@@ -180,12 +124,16 @@
     text-overflow: ellipsis;
     white-space: nowrap;
     overflow: hidden;
-=======
+    text-overflow: ellipsis;
+    -webkit-line-clamp: 1;
+    -webkit-box-orient: vertical;
+  `}
+`;
+
 const Divider = styled.div`
   ${({ theme }) => css`
     height: 16px;
     border-bottom: 1px solid ${theme.colors.grayscale.light3};
->>>>>>> 93fa39a1
   `}
 `;
 
@@ -261,18 +209,11 @@
 
   return (
     <div
-<<<<<<< HEAD
-      style={style}
-      css={css`
-        padding: 0 ${theme.sizeUnit * 4}px;
-      `}
-=======
       style={{
         ...style,
         paddingLeft: theme.gridUnit * 4 + indentation,
         paddingRight: theme.gridUnit * 4,
       }}
->>>>>>> 93fa39a1
     >
       {item.type === 'header' && (
         <SectionHeaderButton onClick={() => onToggleCollapse(folder.id)}>
