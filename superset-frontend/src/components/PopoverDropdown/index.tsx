/**
 * Licensed to the Apache Software Foundation (ASF) under one
 * or more contributor license agreements.  See the NOTICE file
 * distributed with this work for additional information
 * regarding copyright ownership.  The ASF licenses this file
 * to you under the Apache License, Version 2.0 (the
 * "License"); you may not use this file except in compliance
 * with the License.  You may obtain a copy of the License at
 *
 *   http://www.apache.org/licenses/LICENSE-2.0
 *
 * Unless required by applicable law or agreed to in writing,
 * software distributed under the License is distributed on an
 * "AS IS" BASIS, WITHOUT WARRANTIES OR CONDITIONS OF ANY
 * KIND, either express or implied.  See the License for the
 * specific language governing permissions and limitations
 * under the License.
 */
import { Key } from 'react';
import cx from 'classnames';
import { styled, useTheme } from '@superset-ui/core';
import { Dropdown } from 'src/components/Dropdown';
import { Menu } from 'src/components/Menu';
import Icons from 'src/components/Icons';

export interface OptionProps {
  value: string;
  label: string;
  className?: string;
}

export type OnChangeHandler = (key: Key) => void;
export type RenderElementHandler = (option: OptionProps) => JSX.Element;

export interface PopoverDropdownProps {
  id: string;
  options: OptionProps[];
  onChange: OnChangeHandler;
  value: string;
  renderButton?: RenderElementHandler;
  renderOption?: RenderElementHandler;
}

interface HandleSelectProps {
  key: Key;
}

const MenuItem = styled(Menu.Item)`
  &.antd5-menu-item {
    height: auto;
    line-height: 1.4;

    padding-top: ${({ theme }) => theme.sizeUnit}px;
    padding-bottom: ${({ theme }) => theme.sizeUnit}px;

    margin-top: 0;
    margin-bottom: 0;

    &:not(:last-child) {
      margin-bottom: 0;
    }

    &:hover {
      background: ${({ theme }) => theme.colors.grayscale.light3};
    }

    &.active {
      font-weight: ${({ theme }) => theme.fontWeightStrong};
      background: ${({ theme }) => theme.colors.grayscale.light2};
    }
  }

  &.antd5-menu-item-selected {
    color: unset;
  }
`;

const PopoverDropdown = (props: PopoverDropdownProps) => {
  const {
    value,
    options,
    onChange,
    renderButton = (option: OptionProps) => option.label,
    renderOption = (option: OptionProps) => (
      <div className={option.className}>{option.label}</div>
    ),
  } = props;

  const theme = useTheme();
  const selected = options.find(opt => opt.value === value);
  return (
    <Dropdown
      trigger={['click']}
      overlayStyle={{ zIndex: theme.zIndexPopupBase }}
      dropdownRender={() => (
        <Menu onClick={({ key }: HandleSelectProps) => onChange(key)}>
          {options.map(option => (
            <MenuItem
              id="menu-item"
              key={option.value}
              className={cx('dropdown-item', {
                active: option.value === value,
              })}
            >
              {renderOption(option)}
            </MenuItem>
          ))}
        </Menu>
      )}
    >
      <div role="button" css={{ display: 'flex', alignItems: 'center' }}>
        {selected && renderButton(selected)}
<<<<<<< HEAD
        <Icons.CaretDown
          iconColor={theme.colors.grayscale.base}
          css={{ marginTop: theme.sizeUnit * 0.5 }}
=======
        <Icons.DownOutlined
          iconSize="s"
          css={{
            marginTop: theme.gridUnit * 0.5,
            marginLeft: theme.gridUnit * 0.5,
          }}
>>>>>>> 4f166a03
        />
      </div>
    </Dropdown>
  );
};

export default PopoverDropdown;<|MERGE_RESOLUTION|>--- conflicted
+++ resolved
@@ -110,18 +110,12 @@
     >
       <div role="button" css={{ display: 'flex', alignItems: 'center' }}>
         {selected && renderButton(selected)}
-<<<<<<< HEAD
-        <Icons.CaretDown
-          iconColor={theme.colors.grayscale.base}
-          css={{ marginTop: theme.sizeUnit * 0.5 }}
-=======
         <Icons.DownOutlined
           iconSize="s"
           css={{
-            marginTop: theme.gridUnit * 0.5,
-            marginLeft: theme.gridUnit * 0.5,
+            marginTop: theme.sizeUnit * 0.5,
+            marginLeft: theme.sizeUnit * 0.5,
           }}
->>>>>>> 4f166a03
         />
       </div>
     </Dropdown>
