--- conflicted
+++ resolved
@@ -639,12 +639,7 @@
                   transform: rotate(-90deg);
                 `}
                 className="collapse-icon"
-<<<<<<< HEAD
-                iconColor={theme.colorPrimary}
-                iconSize="l"
-=======
                 iconColor={theme.colors.primary.base}
->>>>>>> 4f166a03
               />
             </span>
           </div>
@@ -673,12 +668,7 @@
                     transform: rotate(90deg);
                   `}
                   className="collapse-icon"
-<<<<<<< HEAD
-                  iconColor={theme.colorPrimary}
-                  iconSize="l"
-=======
                   iconColor={theme.colors.primary.base}
->>>>>>> 4f166a03
                 />
               </Tooltip>
             </span>
