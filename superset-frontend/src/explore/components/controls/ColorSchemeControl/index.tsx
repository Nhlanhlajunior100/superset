--- conflicted
+++ resolved
@@ -70,13 +70,6 @@
   hovered?: boolean;
 }
 
-<<<<<<< HEAD
-const StyledAlert = styled(Icons.AlertSolid)`
-  color: ${({ theme }) => theme.colorWarningText};
-`;
-
-=======
->>>>>>> 4f166a03
 const CUSTOM_LABEL_ALERT = t(
   `The colors of this chart might be overridden by custom label colors of the related dashboard.
     Check the JSON metadata in the Advanced settings.`,
