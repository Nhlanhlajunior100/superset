/**
 * Licensed to the Apache Software Foundation (ASF) under one
 * or more contributor license agreements.  See the NOTICE file
 * distributed with this work for additional information
 * regarding copyright ownership.  The ASF licenses this file
 * to you under the Apache License, Version 2.0 (the
 * "License"); you may not use this file except in compliance
 * with the License.  You may obtain a copy of the License at
 *
 *   http://www.apache.org/licenses/LICENSE-2.0
 *
 * Unless required by applicable law or agreed to in writing,
 * software distributed under the License is distributed on an
 * "AS IS" BASIS, WITHOUT WARRANTIES OR CONDITIONS OF ANY
 * KIND, either express or implied.  See the License for the
 * specific language governing permissions and limitations
 * under the License.
 */
import { FunctionComponent, useState, useEffect, ChangeEvent } from 'react';

import { css, styled, t, useTheme } from '@superset-ui/core';
import { useSingleViewResource } from 'src/views/CRUD/hooks';

import Icons from 'src/components/Icons';
import Modal from 'src/components/Modal';
import withToasts from 'src/components/MessageToasts/withToasts';
import { CssEditor } from 'src/components/AsyncAceEditor';

import { OnlyKeyWithType } from 'src/utils/types';
import { TemplateObject } from './types';

interface CssTemplateModalProps {
  addDangerToast: (msg: string) => void;
  cssTemplate?: TemplateObject | null;
  onCssTemplateAdd?: (cssTemplate?: TemplateObject) => void;
  onHide: () => void;
  show: boolean;
}

type CssTemplateStringKeys = keyof Pick<
  TemplateObject,
  OnlyKeyWithType<TemplateObject, String>
>;

<<<<<<< HEAD
const StyledCssTemplateTitle = styled.div`
  margin: ${({ theme }) => theme.sizeUnit * 2}px auto
    ${({ theme }) => theme.sizeUnit * 4}px auto;
`;

const StyledCssEditor = styled(CssEditor)`
  border-radius: ${({ theme }) => theme.borderRadius}px;
  border: 1px solid ${({ theme }) => theme.colorPrimaryBorder};
`;

const TemplateContainer = styled.div`
  margin-bottom: ${({ theme }) => theme.sizeUnit * 10}px;

  .control-label {
    margin-bottom: ${({ theme }) => theme.sizeUnit * 2}px;
  }

  .required {
    margin-left: ${({ theme }) => theme.sizeUnit / 2}px;
    color: ${({ theme }) => theme.colorError};
  }

  input[type='text'] {
    padding: ${({ theme }) => theme.sizeUnit * 1.5}px
      ${({ theme }) => theme.sizeUnit * 2}px;
    border: 1px solid ${({ theme }) => theme.colorBorder};
    border-radius: ${({ theme }) => theme.sizeUnit}px;
    width: 50%;
  }
`;
=======
const StyledCssTemplateTitle = styled.div(
  ({ theme }) => css`
    margin: ${theme.gridUnit * 2}px auto ${theme.gridUnit * 4}px auto;
  `,
);

const StyledCssEditor = styled(CssEditor)`
  ${({ theme }) => css`
    border-radius: ${theme.borderRadius}px;
    border: 1px solid ${theme.colors.secondary.light2};
  `}
`;

const TemplateContainer = styled.div(
  ({ theme }) => css`
    margin-bottom: ${theme.gridUnit * 10}px;

    .control-label {
      margin-bottom: ${theme.gridUnit * 2}px;
    }

    .required {
      margin-left: ${theme.gridUnit / 2}px;
      color: ${theme.colors.error.base};
    }

    input[type='text'] {
      padding: ${theme.gridUnit * 1.5}px ${theme.gridUnit * 2}px;
      border: 1px solid ${theme.colors.grayscale.light2};
      border-radius: ${theme.gridUnit}px;
      width: 50%;
    }
  `,
);
>>>>>>> 4f166a03

const CssTemplateModal: FunctionComponent<CssTemplateModalProps> = ({
  addDangerToast,
  onCssTemplateAdd,
  onHide,
  show,
  cssTemplate = null,
}) => {
  const theme = useTheme();
  const [disableSave, setDisableSave] = useState<boolean>(true);
  const [currentCssTemplate, setCurrentCssTemplate] =
    useState<TemplateObject | null>(null);
  const [isHidden, setIsHidden] = useState<boolean>(true);
  const isEditMode = cssTemplate !== null;

  // cssTemplate fetch logic
  const {
    state: { loading, resource },
    fetchResource,
    createResource,
    updateResource,
  } = useSingleViewResource<TemplateObject>(
    'css_template',
    t('css_template'),
    addDangerToast,
  );

  // Functions
  const hide = () => {
    setIsHidden(true);
    onHide();
  };

  const onSave = () => {
    if (isEditMode) {
      // Edit
      if (currentCssTemplate?.id) {
        const update_id = currentCssTemplate.id;
        delete currentCssTemplate.id;
        delete currentCssTemplate.created_by;
        delete currentCssTemplate.changed_by;
        delete currentCssTemplate.changed_on_delta_humanized;

        updateResource(update_id, currentCssTemplate).then(response => {
          if (!response) {
            return;
          }

          if (onCssTemplateAdd) {
            onCssTemplateAdd();
          }

          hide();
        });
      }
    } else if (currentCssTemplate) {
      // Create
      createResource(currentCssTemplate).then(response => {
        if (!response) {
          return;
        }

        if (onCssTemplateAdd) {
          onCssTemplateAdd();
        }

        hide();
      });
    }
  };

  const onTemplateNameChange = (event: ChangeEvent<HTMLInputElement>) => {
    const { target } = event;

    const data = {
      ...currentCssTemplate,
      template_name: currentCssTemplate ? currentCssTemplate.template_name : '',
      css: currentCssTemplate ? currentCssTemplate.css : '',
    };

    data[target.name as CssTemplateStringKeys] = target.value;
    setCurrentCssTemplate(data);
  };

  const onCssChange = (css: string) => {
    const data = {
      ...currentCssTemplate,
      template_name: currentCssTemplate ? currentCssTemplate.template_name : '',
      css,
    };
    setCurrentCssTemplate(data);
  };

  const validate = () => {
    if (
      currentCssTemplate?.template_name.length &&
      currentCssTemplate?.css?.length
    ) {
      setDisableSave(false);
    } else {
      setDisableSave(true);
    }
  };

  // Initialize
  useEffect(() => {
    if (
      isEditMode &&
      (!currentCssTemplate?.id ||
        (cssTemplate && cssTemplate?.id !== currentCssTemplate.id) ||
        (isHidden && show))
    ) {
      if (cssTemplate?.id !== null && !loading) {
        const id = cssTemplate.id || 0;

        fetchResource(id);
      }
    } else if (
      !isEditMode &&
      (!currentCssTemplate || currentCssTemplate.id || (isHidden && show))
    ) {
      setCurrentCssTemplate({
        template_name: '',
        css: '',
      });
    }
  }, [cssTemplate]);

  useEffect(() => {
    if (resource) {
      setCurrentCssTemplate(resource);
    }
  }, [resource]);

  // Validation
  useEffect(() => {
    validate();
  }, [
    currentCssTemplate ? currentCssTemplate.template_name : '',
    currentCssTemplate ? currentCssTemplate.css : '',
  ]);

  // Show/hide
  if (isHidden && show) {
    setIsHidden(false);
  }

  return (
    <Modal
      disablePrimaryButton={disableSave}
      onHandledPrimaryAction={onSave}
      onHide={hide}
      primaryButtonName={isEditMode ? t('Save') : t('Add')}
      show={show}
      width="55%"
      title={
        <h4 data-test="css-template-modal-title">
          {isEditMode ? (
            <Icons.EditOutlined
              iconSize="l"
              css={css`
                margin: auto ${theme.gridUnit * 2}px auto 0;
              `}
            />
          ) : (
            <Icons.PlusOutlined
              iconSize="l"
              css={css`
                margin: auto ${theme.gridUnit * 2}px auto 0;
              `}
            />
          )}
          {isEditMode
            ? t('Edit CSS template properties')
            : t('Add CSS template')}
        </h4>
      }
    >
      <StyledCssTemplateTitle>
        <h4>{t('Basic information')}</h4>
      </StyledCssTemplateTitle>
      <TemplateContainer>
        <div className="control-label">
          {t('Name')}
          <span className="required">*</span>
        </div>
        <input
          name="template_name"
          onChange={onTemplateNameChange}
          type="text"
          value={currentCssTemplate?.template_name}
        />
      </TemplateContainer>
      <TemplateContainer>
        <div className="control-label">
          {t('css')}
          <span className="required">*</span>
        </div>
        <StyledCssEditor
          onChange={onCssChange}
          value={currentCssTemplate?.css}
          width="100%"
        />
      </TemplateContainer>
    </Modal>
  );
};

export default withToasts(CssTemplateModal);<|MERGE_RESOLUTION|>--- conflicted
+++ resolved
@@ -42,73 +42,40 @@
   OnlyKeyWithType<TemplateObject, String>
 >;
 
-<<<<<<< HEAD
-const StyledCssTemplateTitle = styled.div`
-  margin: ${({ theme }) => theme.sizeUnit * 2}px auto
-    ${({ theme }) => theme.sizeUnit * 4}px auto;
-`;
-
-const StyledCssEditor = styled(CssEditor)`
-  border-radius: ${({ theme }) => theme.borderRadius}px;
-  border: 1px solid ${({ theme }) => theme.colorPrimaryBorder};
-`;
-
-const TemplateContainer = styled.div`
-  margin-bottom: ${({ theme }) => theme.sizeUnit * 10}px;
-
-  .control-label {
-    margin-bottom: ${({ theme }) => theme.sizeUnit * 2}px;
-  }
-
-  .required {
-    margin-left: ${({ theme }) => theme.sizeUnit / 2}px;
-    color: ${({ theme }) => theme.colorError};
-  }
-
-  input[type='text'] {
-    padding: ${({ theme }) => theme.sizeUnit * 1.5}px
-      ${({ theme }) => theme.sizeUnit * 2}px;
-    border: 1px solid ${({ theme }) => theme.colorBorder};
-    border-radius: ${({ theme }) => theme.sizeUnit}px;
-    width: 50%;
-  }
-`;
-=======
 const StyledCssTemplateTitle = styled.div(
   ({ theme }) => css`
-    margin: ${theme.gridUnit * 2}px auto ${theme.gridUnit * 4}px auto;
+    margin: ${theme.sizeUnit * 2}px auto ${theme.sizeUnit * 4}px auto;
   `,
 );
 
 const StyledCssEditor = styled(CssEditor)`
   ${({ theme }) => css`
     border-radius: ${theme.borderRadius}px;
-    border: 1px solid ${theme.colors.secondary.light2};
+    border: 1px solid ${theme.colorPrimaryBg};
   `}
 `;
 
 const TemplateContainer = styled.div(
   ({ theme }) => css`
-    margin-bottom: ${theme.gridUnit * 10}px;
+    margin-bottom: ${theme.sizeUnit * 10}px;
 
     .control-label {
-      margin-bottom: ${theme.gridUnit * 2}px;
+      margin-bottom: ${theme.sizeUnit * 2}px;
     }
 
     .required {
-      margin-left: ${theme.gridUnit / 2}px;
+      margin-left: ${theme.sizeUnit / 2}px;
       color: ${theme.colors.error.base};
     }
 
     input[type='text'] {
-      padding: ${theme.gridUnit * 1.5}px ${theme.gridUnit * 2}px;
+      padding: ${theme.sizeUnit * 1.5}px ${theme.sizeUnit * 2}px;
       border: 1px solid ${theme.colors.grayscale.light2};
-      border-radius: ${theme.gridUnit}px;
+      border-radius: ${theme.sizeUnit}px;
       width: 50%;
     }
   `,
 );
->>>>>>> 4f166a03
 
 const CssTemplateModal: FunctionComponent<CssTemplateModalProps> = ({
   addDangerToast,
@@ -270,14 +237,14 @@
             <Icons.EditOutlined
               iconSize="l"
               css={css`
-                margin: auto ${theme.gridUnit * 2}px auto 0;
+                margin: auto ${theme.sizeUnit * 2}px auto 0;
               `}
             />
           ) : (
             <Icons.PlusOutlined
               iconSize="l"
               css={css`
-                margin: auto ${theme.gridUnit * 2}px auto 0;
+                margin: auto ${theme.sizeUnit * 2}px auto 0;
               `}
             />
           )}
