/**
 * Licensed to the Apache Software Foundation (ASF) under one
 * or more contributor license agreements.  See the NOTICE file
 * distributed with this work for additional information
 * regarding copyright ownership.  The ASF licenses this file
 * to you under the Apache License, Version 2.0 (the
 * "License"); you may not use this file except in compliance
 * with the License.  You may obtain a copy of the License at
 *
 *   http://www.apache.org/licenses/LICENSE-2.0
 *
 * Unless required by applicable law or agreed to in writing,
 * software distributed under the License is distributed on an
 * "AS IS" BASIS, WITHOUT WARRANTIES OR CONDITIONS OF ANY
 * KIND, either express or implied.  See the License for the
 * specific language governing permissions and limitations
 * under the License.
 */
import { FeatureFlag, isFeatureEnabled } from '@superset-ui/core';
import {
  lazy,
  ComponentType,
  ComponentProps,
  LazyExoticComponent,
} from 'react';
import { isUserAdmin } from 'src/dashboard/util/permissionUtils';
import getBootstrapData from 'src/utils/getBootstrapData';

// not lazy loaded since this is the home page.
import Home from 'src/pages/Home';

const ChartCreation = lazy(
  () =>
    import(/* webpackChunkName: "ChartCreation" */ 'src/pages/ChartCreation'),
);

const AnnotationLayerList = lazy(
  () =>
    import(
      /* webpackChunkName: "AnnotationLayerList" */ 'src/pages/AnnotationLayerList'
    ),
);

const AlertReportList = lazy(
  () =>
    import(
      /* webpackChunkName: "AlertReportList" */ 'src/pages/AlertReportList'
    ),
);

const AnnotationList = lazy(
  () =>
    import(/* webpackChunkName: "AnnotationList" */ 'src/pages/AnnotationList'),
);

const ChartList = lazy(
  () => import(/* webpackChunkName: "ChartList" */ 'src/pages/ChartList'),
);

const CssTemplateList = lazy(
  () =>
    import(
      /* webpackChunkName: "CssTemplateList" */ 'src/pages/CssTemplateList'
    ),
);

const DashboardList = lazy(
  () =>
    import(/* webpackChunkName: "DashboardList" */ 'src/pages/DashboardList'),
);

const Dashboard = lazy(
  () => import(/* webpackChunkName: "Dashboard" */ 'src/pages/Dashboard'),
);

const DatabaseList = lazy(
  () => import(/* webpackChunkName: "DatabaseList" */ 'src/pages/DatabaseList'),
);

const DatasetList = lazy(
  () => import(/* webpackChunkName: "DatasetList" */ 'src/pages/DatasetList'),
);

const DatasetCreation = lazy(
  () =>
    import(
      /* webpackChunkName: "DatasetCreation" */ 'src/pages/DatasetCreation'
    ),
);

const ExecutionLogList = lazy(
  () =>
    import(
      /* webpackChunkName: "ExecutionLogList" */ 'src/pages/ExecutionLogList'
    ),
);

const Chart = lazy(
  () => import(/* webpackChunkName: "Chart" */ 'src/pages/Chart'),
);

const QueryHistoryList = lazy(
  () =>
    import(
      /* webpackChunkName: "QueryHistoryList" */ 'src/pages/QueryHistoryList'
    ),
);

const SavedQueryList = lazy(
  () =>
    import(/* webpackChunkName: "SavedQueryList" */ 'src/pages/SavedQueryList'),
);

const SqlLab = lazy(
  () => import(/* webpackChunkName: "SqlLab" */ 'src/pages/SqlLab'),
);

const AllEntities = lazy(
  () => import(/* webpackChunkName: "AllEntities" */ 'src/pages/AllEntities'),
);

const Tags = lazy(
  () => import(/* webpackChunkName: "Tags" */ 'src/pages/Tags'),
);

const RowLevelSecurityList = lazy(
  () =>
    import(
      /* webpackChunkName: "RowLevelSecurityList" */ 'src/pages/RowLevelSecurityList'
    ),
);

const RolesList = lazy(
  () => import(/* webpackChunkName: "RolesList" */ 'src/pages/RolesList'),
);

const UsersList: LazyExoticComponent<any> = lazy(
  () => import(/* webpackChunkName: "UsersList" */ 'src/pages/UsersList'),
);

<<<<<<< HEAD
const UserRegistrations = lazy(
  () =>
    import(
      /* webpackChunkName: "UserRegistrations" */ 'src/pages/UserRegistrations'
    ),
=======
const Login = lazy(
  () => import(/* webpackChunkName: "Login" */ 'src/pages/Login'),
);

const Register = lazy(
  () => import(/* webpackChunkName: "Register" */ 'src/pages/Register'),
>>>>>>> 58435e3e
);

type Routes = {
  path: string;
  Component: ComponentType;
  Fallback?: ComponentType;
  props?: ComponentProps<any>;
}[];

export const routes: Routes = [
  {
    path: '/login/',
    Component: Login,
  },
  {
    path: '/register/',
    Component: Register,
  },
  {
    path: '/logout/',
    Component: Login,
  },
  {
    path: '/superset/welcome/',
    Component: Home,
  },
  {
    path: '/dashboard/list/',
    Component: DashboardList,
  },
  {
    path: '/superset/dashboard/:idOrSlug/',
    Component: Dashboard,
  },
  {
    path: '/chart/add',
    Component: ChartCreation,
  },
  {
    path: '/chart/list/',
    Component: ChartList,
  },
  {
    path: '/tablemodelview/list/',
    Component: DatasetList,
  },
  {
    path: '/databaseview/list/',
    Component: DatabaseList,
  },
  {
    path: '/savedqueryview/list/',
    Component: SavedQueryList,
  },
  {
    path: '/csstemplatemodelview/list/',
    Component: CssTemplateList,
  },
  {
    path: '/annotationlayer/list/',
    Component: AnnotationLayerList,
  },
  {
    path: '/annotationlayer/:annotationLayerId/annotation/',
    Component: AnnotationList,
  },
  {
    path: '/sqllab/history/',
    Component: QueryHistoryList,
  },
  {
    path: '/alert/list/',
    Component: AlertReportList,
  },
  {
    path: '/report/list/',
    Component: AlertReportList,
    props: {
      isReportEnabled: true,
    },
  },
  {
    path: '/alert/:alertId/log/',
    Component: ExecutionLogList,
  },
  {
    path: '/report/:alertId/log/',
    Component: ExecutionLogList,
    props: {
      isReportEnabled: true,
    },
  },
  {
    path: '/explore/',
    Component: Chart,
  },
  {
    path: '/superset/explore/p',
    Component: Chart,
  },
  {
    path: '/dataset/add/',
    Component: DatasetCreation,
  },
  {
    path: '/dataset/:datasetId',
    Component: DatasetCreation,
  },
  {
    path: '/rowlevelsecurity/list',
    Component: RowLevelSecurityList,
  },
  {
    path: '/sqllab/',
    Component: SqlLab,
  },
  {
    path: '/registrations/',
    Component: UserRegistrations,
  },
];

if (isFeatureEnabled(FeatureFlag.TaggingSystem)) {
  routes.push({
    path: '/superset/all_entities/',
    Component: AllEntities,
  });
  routes.push({
    path: '/superset/tags/',
    Component: Tags,
  });
}

const user = getBootstrapData()?.user;
const isAdmin = isUserAdmin(user);

if (isAdmin) {
  routes.push(
    {
      path: '/roles/',
      Component: RolesList,
    },
    {
      path: '/users/',
      Component: UsersList,
    },
  );
}

const frontEndRoutes: Record<string, boolean> = routes
  .map(r => r.path)
  .reduce(
    (acc, curr) => ({
      ...acc,
      [curr]: true,
    }),
    {},
  );

export const isFrontendRoute = (path?: string): boolean => {
  if (path) {
    const basePath = path.split(/[?#]/)[0]; // strip out query params and link bookmarks
    return !!frontEndRoutes[basePath];
  }
  return false;
};<|MERGE_RESOLUTION|>--- conflicted
+++ resolved
@@ -138,20 +138,18 @@
   () => import(/* webpackChunkName: "UsersList" */ 'src/pages/UsersList'),
 );
 
-<<<<<<< HEAD
 const UserRegistrations = lazy(
   () =>
     import(
       /* webpackChunkName: "UserRegistrations" */ 'src/pages/UserRegistrations'
     ),
-=======
+);
 const Login = lazy(
   () => import(/* webpackChunkName: "Login" */ 'src/pages/Login'),
 );
 
 const Register = lazy(
   () => import(/* webpackChunkName: "Register" */ 'src/pages/Register'),
->>>>>>> 58435e3e
 );
 
 type Routes = {
