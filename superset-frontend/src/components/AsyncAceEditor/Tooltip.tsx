/**
 * Licensed to the Apache Software Foundation (ASF) under one
 * or more contributor license agreements.  See the NOTICE file
 * distributed with this work for additional information
 * regarding copyright ownership.  The ASF licenses this file
 * to you under the Apache License, Version 2.0 (the
 * "License"); you may not use this file except in compliance
 * with the License.  You may obtain a copy of the License at
 *
 *   http://www.apache.org/licenses/LICENSE-2.0
 *
 * Unless required by applicable law or agreed to in writing,
 * software distributed under the License is distributed on an
 * "AS IS" BASIS, WITHOUT WARRANTIES OR CONDITIONS OF ANY
 * KIND, either express or implied.  See the License for the
 * specific language governing permissions and limitations
 * under the License.
 */
<<<<<<< HEAD
import { renderToStaticMarkup } from 'react-dom/server';
import { Tag } from '../Tag';
=======

import DOMPurify from 'dompurify';
>>>>>>> 39b3de6b

type Props = {
  title?: string;
  body?: string;
  footer?: string;
};

export function getTooltipHTML({ title, body, footer }: Props): string {
  const html = `
    <div class="tooltip-detail">
      ${title ? `<div class="tooltip-detail-title">${title}</div>` : ''}
      ${body ? `<div class="tooltip-detail-body">${body}</div>` : ''}
      ${footer ? `<div class="tooltip-detail-footer">${footer}</div>` : ''}
    </div>
  `;
  return DOMPurify.sanitize(html);
}<|MERGE_RESOLUTION|>--- conflicted
+++ resolved
@@ -16,13 +16,7 @@
  * specific language governing permissions and limitations
  * under the License.
  */
-<<<<<<< HEAD
-import { renderToStaticMarkup } from 'react-dom/server';
-import { Tag } from '../Tag';
-=======
-
 import DOMPurify from 'dompurify';
->>>>>>> 39b3de6b
 
 type Props = {
   title?: string;
