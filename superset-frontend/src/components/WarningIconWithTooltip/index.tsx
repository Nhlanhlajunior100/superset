/**
 * Licensed to the Apache Software Foundation (ASF) under one
 * or more contributor license agreements.  See the NOTICE file
 * distributed with this work for additional information
 * regarding copyright ownership.  The ASF licenses this file
 * to you under the Apache License, Version 2.0 (the
 * "License"); you may not use this file except in compliance
 * with the License.  You may obtain a copy of the License at
 *
 *   http://www.apache.org/licenses/LICENSE-2.0
 *
 * Unless required by applicable law or agreed to in writing,
 * software distributed under the License is distributed on an
 * "AS IS" BASIS, WITHOUT WARRANTIES OR CONDITIONS OF ANY
 * KIND, either express or implied.  See the License for the
 * specific language governing permissions and limitations
 * under the License.
 */
import { useTheme, SafeMarkdown } from '@superset-ui/core';
import Icons, { IconType } from 'src/components/Icons';
import { Tooltip } from 'src/components/Tooltip';

export interface WarningIconWithTooltipProps {
  warningMarkdown: string;
  size?: IconType['iconSize'];
  marginRight?: number;
}

function WarningIconWithTooltip({
  warningMarkdown,
  size,
  marginRight,
}: WarningIconWithTooltipProps) {
  const theme = useTheme();
  return (
    <Tooltip
      id="warning-tooltip"
      title={<SafeMarkdown source={warningMarkdown} />}
    >
<<<<<<< HEAD
      <Icons.AlertSolid
        iconColor={theme.colorWarning}
=======
      <Icons.WarningOutlined
        iconColor={theme.colors.warning.base}
>>>>>>> 4f166a03
        iconSize={size}
        css={{ marginRight: marginRight ?? theme.sizeUnit * 2 }}
      />
    </Tooltip>
  );
}

export default WarningIconWithTooltip;<|MERGE_RESOLUTION|>--- conflicted
+++ resolved
@@ -37,13 +37,8 @@
       id="warning-tooltip"
       title={<SafeMarkdown source={warningMarkdown} />}
     >
-<<<<<<< HEAD
-      <Icons.AlertSolid
+      <Icons.WarningOutlined
         iconColor={theme.colorWarning}
-=======
-      <Icons.WarningOutlined
-        iconColor={theme.colors.warning.base}
->>>>>>> 4f166a03
         iconSize={size}
         css={{ marginRight: marginRight ?? theme.sizeUnit * 2 }}
       />
