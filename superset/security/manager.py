--- conflicted
+++ resolved
@@ -2799,11 +2799,7 @@
         for view in list(self.appbuilder.baseviews):
             if isinstance(view, self.rolemodelview.__class__) and getattr(
                 view, "route_base", None
-<<<<<<< HEAD
-            ) in ["/roles", "/users", "/registrations"]:
-=======
-            ) in ["/roles", "/users", "/groups"]:
->>>>>>> 20a33b07
+            ) in ["/roles", "/users", "/groups", "/registrations"]:
                 self.appbuilder.baseviews.remove(view)
 
         security_menu = next(
@@ -2811,9 +2807,10 @@
         )
         if security_menu:
             for item in list(security_menu.childs):
-<<<<<<< HEAD
-                if item.name in ["List Roles", "List Users", "User Registrations"]:
-=======
-                if item.name in ["List Roles", "List Users", "List Groups"]:
->>>>>>> 20a33b07
+                if item.name in [
+                    "List Roles",
+                    "List Users",
+                    "List Groups",
+                    "User Registrations",
+                ]:
                     security_menu.childs.remove(item)