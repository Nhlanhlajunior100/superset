--- conflicted
+++ resolved
@@ -139,13 +139,9 @@
   KeyOutlined,
   GithubOutlined,
   GoogleOutlined,
-<<<<<<< HEAD
-  FacebookOutlined,
   DesktopOutlined,
   FormatPainterOutlined,
-=======
   ExportOutlined,
->>>>>>> 253a72f5
 } from '@ant-design/icons';
 import { FC } from 'react';
 import { IconType } from './types';
@@ -274,12 +270,9 @@
   WarningOutlined,
   SortAscendingOutlined,
   KeyOutlined,
-<<<<<<< HEAD
   DesktopOutlined,
   FormatPainterOutlined,
-=======
   ExportOutlined,
->>>>>>> 253a72f5
 } as const;
 
 type AntdIconNames = keyof typeof AntdIcons;
