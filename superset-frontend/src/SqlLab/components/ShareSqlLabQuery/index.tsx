/**
 * Licensed to the Apache Software Foundation (ASF) under one
 * or more contributor license agreements.  See the NOTICE file
 * distributed with this work for additional information
 * regarding copyright ownership.  The ASF licenses this file
 * to you under the Apache License, Version 2.0 (the
 * "License"); you may not use this file except in compliance
 * with the License.  You may obtain a copy of the License at
 *
 *   http://www.apache.org/licenses/LICENSE-2.0
 *
 * Unless required by applicable law or agreed to in writing,
 * software distributed under the License is distributed on an
 * "AS IS" BASIS, WITHOUT WARRANTIES OR CONDITIONS OF ANY
 * KIND, either express or implied.  See the License for the
 * specific language governing permissions and limitations
 * under the License.
 */
<<<<<<< HEAD
import { t, getClientErrorObject, SupersetClient } from '@superset-ui/core';
=======
import {
  t,
  useTheme,
  getClientErrorObject,
  SupersetClient,
  css,
} from '@superset-ui/core';
>>>>>>> 4f166a03
import Button from 'src/components/Button';
import Icons from 'src/components/Icons';
import withToasts from 'src/components/MessageToasts/withToasts';
import CopyToClipboard from 'src/components/CopyToClipboard';
import useQueryEditor from 'src/SqlLab/hooks/useQueryEditor';
import { LOG_ACTIONS_SQLLAB_COPY_LINK } from 'src/logger/LogUtils';
import useLogAction from 'src/logger/useLogAction';

interface ShareSqlLabQueryProps {
  queryEditorId: string;
  addDangerToast: (msg: string) => void;
}

const ShareSqlLabQuery = ({
  queryEditorId,
  addDangerToast,
}: ShareSqlLabQueryProps) => {
  const logAction = useLogAction({ queryEditorId });
  const { dbId, name, schema, autorun, sql, templateParams } = useQueryEditor(
    queryEditorId,
    ['dbId', 'name', 'schema', 'autorun', 'sql', 'templateParams'],
  );

  const getCopyUrlForPermalink = (callback: Function) => {
    const sharedQuery = { dbId, name, schema, autorun, sql, templateParams };

    return SupersetClient.post({
      endpoint: '/api/v1/sqllab/permalink',
      headers: { 'Content-Type': 'application/json' },
      body: JSON.stringify(sharedQuery),
    })
      .then(({ json }) => {
        callback(json.url);
      })
      .catch(response => {
        getClientErrorObject(response).then(() => {
          addDangerToast(t('There was an error with your request'));
        });
      });
  };

  const getCopyUrl = (callback: Function) => {
    logAction(LOG_ACTIONS_SQLLAB_COPY_LINK, {
      shortcut: false,
    });
    return getCopyUrlForPermalink(callback);
  };

  const buildButton = () => {
    const tooltip = t('Copy query link to your clipboard');
    return (
      <Button
<<<<<<< HEAD
        tooltip={tooltip}
        buttonStyle="secondary"
        icon={<Icons.Link iconSize="m" />}
      >
=======
        buttonSize="small"
        tooltip={tooltip}
        css={css`
          span > :first-of-type {
            margin-right: 0;
          }
        `}
      >
        <Icons.LinkOutlined
          iconColor={theme.colors.primary.base}
          iconSize="m"
        />
>>>>>>> 4f166a03
        {t('Copy link')}
      </Button>
    );
  };

  return (
    <CopyToClipboard
      getText={getCopyUrl}
      wrapped={false}
      copyNode={buildButton()}
    />
  );
};

export default withToasts(ShareSqlLabQuery);<|MERGE_RESOLUTION|>--- conflicted
+++ resolved
@@ -16,17 +16,12 @@
  * specific language governing permissions and limitations
  * under the License.
  */
-<<<<<<< HEAD
-import { t, getClientErrorObject, SupersetClient } from '@superset-ui/core';
-=======
 import {
   t,
-  useTheme,
   getClientErrorObject,
   SupersetClient,
   css,
 } from '@superset-ui/core';
->>>>>>> 4f166a03
 import Button from 'src/components/Button';
 import Icons from 'src/components/Icons';
 import withToasts from 'src/components/MessageToasts/withToasts';
@@ -79,12 +74,6 @@
     const tooltip = t('Copy query link to your clipboard');
     return (
       <Button
-<<<<<<< HEAD
-        tooltip={tooltip}
-        buttonStyle="secondary"
-        icon={<Icons.Link iconSize="m" />}
-      >
-=======
         buttonSize="small"
         tooltip={tooltip}
         css={css`
@@ -93,11 +82,7 @@
           }
         `}
       >
-        <Icons.LinkOutlined
-          iconColor={theme.colors.primary.base}
-          iconSize="m"
-        />
->>>>>>> 4f166a03
+        <Icons.LinkOutlined iconSize="m" />
         {t('Copy link')}
       </Button>
     );
